--- conflicted
+++ resolved
@@ -13,16 +13,13 @@
 settings `search_results_page_filtering_enabled` and `search_results_page_filtering_minimum_term_length`.
 - Use `flat` buttons for search and for confirming quitting the app.
 - Refactor the logic to navigate search result pages to use dynamic actions.
-<<<<<<< HEAD
 - Add support for full-text search.
-=======
 - Add support for client-side certificates and SSL configuration
 - Add support for Bearer authentication
 - Add support for configuring bearer authentication via config variable `use_bearer_authentication`.
 - Add configuration variable `cloud` to distinguish between on-premises and cloud platform.
 - Add an option to define the default value of the `order by` widget.
 - Update README and docs with instructions on how to install the tool via Homebrew.
->>>>>>> 4c59682e
 
 ### Bug Fixes
 
