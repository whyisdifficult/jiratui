from datetime import date
import json
from typing import Any

import httpx

from jiratui.api.client import AsyncJiraClient, JiraClient, JiraTUIAsyncHTTPClient
from jiratui.api.utils import build_issue_search_jql
from jiratui.config import ApplicationConfiguration
from jiratui.constants import ISSUE_SEARCH_DEFAULT_MAX_RESULTS
from jiratui.models import WorkItemsSearchOrderBy


class JiraAPI:
    """Implements methods to connect to the Jira REST API provided by the Jira Cloud Platform.

    **Supported Versions**

    - https://developer.atlassian.com/cloud/jira/platform/rest/v3/intro/#version
    - https://developer.atlassian.com/cloud/jira/platform/rest/v2/intro/#version

    **Versions**

    [Version 2](https://developer.atlassian.com/cloud/jira/platform/rest/v2/) and
    [version 3](https://developer.atlassian.com/cloud/jira/platform/rest/v3/) of the API offer the same collection of
    operations. However, version 3 provides support for the
    [Atlassian Document Format (ADF)](https://developer.atlassian.com/cloud/jira/platform/apis/document/structure/) in:

    - body in comments, including where comments are used in issue, issue link, and transition resources.
    - comment in work-logs.
    - description and environment fields in issues.
    - textarea type custom fields (multi-line text fields) in issues. Single line custom fields (textfield) accept a
    string and don't handle Atlassian Document Format content.
    """

    API_PATH_PREFIX = '/rest/api/3/'

    def __init__(
        self,
        base_url: str,
        api_username: str,
        api_token: str,
        configuration: ApplicationConfiguration,
    ):
        # Async JSON client
        self._client = AsyncJiraClient(
            base_url=f'{base_url.rstrip("/")}{self.API_PATH_PREFIX}',
            api_username=api_username,
            api_token=api_token.strip(),
            configuration=configuration,
        )
        # Sync JSON client - for uploading attachments
        self._sync_client = JiraClient(
            base_url=f'{base_url.rstrip("/")}{self.API_PATH_PREFIX}',
            api_username=api_username,
            api_token=api_token.strip(),
            configuration=configuration,
        )
        # Async HTTP client - for downloading attachments
        self._async_http_client = JiraTUIAsyncHTTPClient(
            base_url=f'{base_url.rstrip("/")}{self.API_PATH_PREFIX}',
            api_username=api_username,
            api_token=api_token.strip(),
            configuration=configuration,
        )
        self._base_url = base_url
        # this allows us to issue requests to different endpoints depending on whether Jira runs on the cloud (default)
        # or on-premises
        self.cloud = configuration.cloud if configuration.cloud is False else True

    @property
    def base_url(self) -> str:
        return self._base_url

    @property
    def client(self) -> AsyncJiraClient:
        return self._client

    @property
    def async_http_client(self) -> JiraTUIAsyncHTTPClient:
        return self._async_http_client

    @property
    def sync_client(self) -> JiraClient:
        return self._sync_client

    async def search_projects(
        self,
        offset: int | None = None,
        limit: int | None = None,
        query: str | None = None,
        order_by: str | None = None,
        keys: list[str] = None,
    ) -> dict:
        """Retrieves a paginated list of projects visible to the user (making the request).

        See Also:
            https://developer.atlassian.com/cloud/jira/platform/rest/v3/api-group-projects/#api-rest-api-3-project-search-get

        Args:
            offset: the index of the first item to return in a page of results (page offset).
            limit: the maximum number of items to return per page. Must be less than or equal to 100.
            query: filter the results using a literal string. Projects with a matching key or name are returned
            (case-insensitive).
            order_by: sort the results by a field: `key` (default), `category`, `issueCount`, `lastIssueUpdatedTime`,
            `name`, `owner`, `archivedDate`, `deletedDate`.
            keys: the project keys to filter the results by.

        Returns:
            A dictionary with the details of the projects.
        """
        params: dict[str, Any] = {}
        if order_by:
            params['orderBy'] = order_by
        if offset is not None:
            params['startAt'] = offset
        if limit is not None:
            params['maxResults'] = limit
        if query is not None:
            params['query'] = query
        if keys:
            params['keys'] = ','.join(keys[:50])

        return await self._client.make_request(  # type:ignore[return-value]
            method=httpx.AsyncClient.get, url='project/search', params=params
        )

    async def get_project_statuses(self, project_key: str) -> list[dict]:
        """Retrieves the valid statuses for a project.

        The statuses are grouped by issue type, as each project has a set of valid issue types and each issue type has
        a set of valid statuses.

        See Also:
            https://developer.atlassian.com/cloud/jira/platform/rest/v3/api-group-projects/#api-rest-api-3-project-projectidorkey-statuses-get

        Args:
            project_key: the (case-sensitive) project ID or project key.

        Returns:
            A list of dictionaries.
        """
        return await self._client.make_request(  # type:ignore[return-value]
            method=httpx.AsyncClient.get, url=f'project/{project_key}/statuses'
        )

    async def get_issue_types_for_user(self) -> list[dict]:
        """Retrieves all the issue types.

        See Also:
            https://developer.atlassian.com/cloud/jira/platform/rest/v3/api-group-issue-types/#api-rest-api-3-issuetype-get

        Returns:
            A list of dictionaries with the details of the types of issues.
        """
        return await self._client.make_request(method=httpx.AsyncClient.get, url='issuetype')  # type:ignore[return-value]

    async def get_statuses(
        self,
        project_id: str | None = None,
        offset: int | None = None,
        limit: int | None = None,
    ) -> dict:
        """Retrieves a paginated list of statuses that match a search on project.

        See Also:
            https://developer.atlassian.com/cloud/jira/platform/rest/v3/api-group-status/#api-rest-api-3-statuses-search-get

        Args:
            project_id: the ID of the project the status is part of or null for global statuses.
            offset: the index of the first item to return in a page of results (page offset).
            limit: the maximum number of items to return per page. The Default is 200.

        Returns:
            A dictionary with the statuses.
        """
        params: dict[str, Any] = {}
        if project_id:
            params['projectId'] = project_id
        if offset:
            params['startAt'] = offset
        if limit:
            params['maxResults'] = limit
        return await self._client.make_request(  # type:ignore[return-value]
            method=httpx.AsyncClient.get, url='statuses/search', params=params
        )

    async def status(self) -> list[dict]:
        return await self._client.make_request(method=httpx.AsyncClient.get, url='status')  # type:ignore[return-value]

    async def get_project(self, key: str) -> dict:
        """Retrieves the details of a project.

        https://developer.atlassian.com/cloud/jira/platform/rest/v3/api-group-projects/#api-rest-api-3-project-projectidorkey-get

        Args:
            key: the project ID or project key (case-sensitive).

        Returns:
            A dictionary with the details of the project.
        """
        return await self._client.make_request(method=httpx.AsyncClient.get, url=f'project/{key}')  # type:ignore[return-value]

    async def user_assignable_search(
        self,
        project_id_or_key: str | None = None,
        issue_key: str | None = None,
        issue_id: str | None = None,
        offset: int | None = None,
        limit: int | None = 50,
        query: str | None = None,
    ) -> list[dict]:
        """Retrieves a list of users that can be assigned to an issue.

        See Also:
            https://developer.atlassian.com/cloud/jira/platform/rest/v3/api-group-user-search/#api-rest-api-3-user-assignable-search-get

        Args:
            project_id_or_key: the project ID or project key (case-sensitive). Required, unless `issue_key` or
            `issue_id` is specified.
            issue_key: the key of the issue. Required, unless issueId or project is specified.
            issue_id: the ID of the issue. Required, unless issueKey or project is specified.
            offset: the index of the first item to return in a page of results (page offset).
            limit: the maximum number of items to return. Default is `50`.
            query: a string that is matched against user attributes, such as `displayName`, and `emailAddress`, to find
            relevant users. The string can match the prefix of the attribute's value. For example, `query=john` matches
            a user with a `displayName` of John Smith and a user with an `emailAddress` of johnson@example.com.
            Required, unless `username` or `accountId` is specified.

        Returns:
            A list of dictionaries with the details of the users.
        """
        if not any([project_id_or_key, issue_id, issue_key]):
            raise ValueError('One of these parameters is required: project_id, issue_id, issue_key')

        params: dict[str, Any] = {}
        if project_id_or_key:
            params['project'] = project_id_or_key  # accept case-sensitive project key as well
        if offset is not None:
            params['startAt'] = offset
        if limit is not None:
            params['maxResults'] = limit
        if query:
            params['query'] = query
        if issue_key:
            params['issueKey'] = issue_key
        if issue_id:
            params['issueId'] = issue_id

        return await self._client.make_request(  # type:ignore[return-value]
            method=httpx.AsyncClient.get, url='user/assignable/search', params=params
        )

    async def user_assignable_multi_projects(
        self,
        project_keys: list[str] = None,
        query: str | None = None,
        offset: int | None = None,
        limit: int | None = None,
    ) -> list[dict]:
        """Retrieves the users who can be assigned issues in one or more projects.

        See Also:
            https://developer.atlassian.com/cloud/jira/platform/rest/v3/api-group-user-search/#api-rest-api-3-user-assignable-multiprojectsearch-get

        Args:
            project_keys: a list of project keys (case-sensitive). This parameter accepts a comma-separated list.
            offset: the index of the first item to return in a page of results (page offset).
            limit: the maximum number of items to return per page. Default is `50`.
            query: a string that is matched against user attributes, such as `displayName`, and `emailAddress`, to find
            relevant users. The string can match the prefix of the attribute's value. For example, `query=john` matches
            a user with a `displayName` of John Smith and a user with an `emailAddress` of johnson@example.com.
            Required, unless `username` or `accountId` is specified.

        Returns:
            A list of dictionaries with the details of the users.
        """
        params: dict[str, Any] = {}
        if offset is not None:
            params['startAt'] = offset
        if limit is not None:
            params['maxResults'] = limit
        if project_keys:
            params['projectKeys'] = ','.join(project_keys)
        if query:
            params['query'] = query
        return await self._client.make_request(  # type:ignore[return-value]
            method=httpx.AsyncClient.get,
            url='user/assignable/multiProjectSearch',
            params=params,
        )

    async def get_issue(
        self,
        issue_id_or_key: str,
        fields: str | None = None,
        properties: str | None = None,
    ) -> dict:
        """Retrieves the details of a work item by ID or key.

        The issue is identified by its ID or key, however, if the identifier doesn't match an issue, a case-insensitive
        search and check for moved issues is performed. If a matching issue is found its details are returned, a 302
        or other redirect is not returned. The issue key returned in the response is the key of the issue found.

        See Also:
            https://developer.atlassian.com/cloud/jira/platform/rest/v3/api-group-issues/#api-rest-api-3-issue-issueidorkey-get

        Args:
            issue_id_or_key: the ID or case-sensitive key of the work item to retrieve.
            fields: a list of fields to return for the issue. This parameter accepts a comma-separated list. Use it
            to retrieve a subset of fields. Allowed values:
                *all Returns all fields.
                *navigable Returns navigable fields.
            Any issue field, prefixed with a minus to exclude.
            properties: a list of issue properties to return for the issue. This parameter accepts a comma-separated
            list. Allowed values:
                *all Returns all issue properties.
                Any issue property key, prefixed with a minus to exclude.

        Returns:
            A dictionary with the detail sof the issue.
        """
        params: dict[str, Any] = {'expand': 'editmeta'}
        if fields is not None:
            params['fields'] = fields
        if properties is not None:
            params['properties'] = properties
        return await self._client.make_request(  # type:ignore[return-value]
            method=httpx.AsyncClient.get,
            url=f'issue/{issue_id_or_key}',
            params=params,
        )

    async def get_issue_remote_links(
        self, issue_id_or_key: str, global_id: str | None = None
    ) -> list[dict]:
        """Retrieves the remote issue links for an issue.

        See Also:
            https://developer.atlassian.com/cloud/jira/platform/rest/v3/api-group-issue-remote-links/#api-rest-api-3-issue-issueidorkey-remotelink-get

        Args:
            issue_id_or_key: the key or ID of the issue whose remote links we want to retrieve.
            global_id: the global ID of the remote issue link.

        Returns:
            A list of dictionaries.
        """
        params: dict[str, str] = {}
        if global_id:
            params['globalId'] = global_id
        return await self._client.make_request(  # type:ignore[return-value]
            method=httpx.AsyncClient.get,
            url=f'issue/{issue_id_or_key}/remotelink',
            params=params,
        )

    async def create_issue_remote_link(self, issue_id_or_key: str, url: str, title: str) -> None:
        """Creates or updates a remote issue link for an issue.

        See Also:
        https://developer.atlassian.com/cloud/jira/platform/rest/v3/api-group-issue-remote-links/#api-rest-api-3-issue-issueidorkey-remotelink-post

        Args:
            issue_id_or_key: the ID or case-sensitive key of the work item
            url: the URL of the link.
            title: the title of the link.

        Returns:
            Nothing.
        """
        payload: dict[str, Any] = {
            'object': {
                'title': title,
                'url': url,
            }
        }
        await self._client.make_request(
            method=httpx.AsyncClient.post,
            url=f'issue/{issue_id_or_key}/remotelink',
            data=json.dumps(payload),
        )

    async def delete_issue_remote_link(self, issue_id_or_key: str, link_id: str) -> None:
        """Deletes a web link associated to a work item.

        See Also:
            https://developer.atlassian.com/cloud/jira/platform/rest/v3/api-group-issue-remote-links/#api-rest-api-3-issue-issueidorkey-remotelink-linkid-delete

        Args:
            issue_id_or_key: the ID or case-sensitive key of the work item
            link_id: the IF of the link.

        Returns:
            Nothing.
        """
        await self._client.make_request(
            method=httpx.AsyncClient.delete,
            url=f'issue/{issue_id_or_key}/remotelink/{link_id}',
        )
        return None

    async def search_issues(
        self,
        project_key: str | None = None,
        created_from: date | None = None,
        created_until: date | None = None,
        updated_from: date | None = None,
        updated_until: date | None = None,
        status: int | None = None,
        assignee: str | None = None,
        issue_type: int | None = None,
        jql_query: str | None = None,
        search_in_active_sprint: bool = False,
        fields: list[str] | None = None,
        next_page_token: str | None = None,
        offset: int | None = None,
        limit: int | None = None,
        order_by: WorkItemsSearchOrderBy | None = None,
    ) -> dict:
        """Searches for issues using JQL. Recent updates might not be immediately visible in the returned search
        results.

        See Also:
            https://developer.atlassian.com/cloud/jira/platform/rest/v3/api-group-issue-search/#api-rest-api-3-search-jql-post

        Args:
            project_key: search items that belong to the project with this (case-sensitive) key.
            created_from: search items created from this date forward.
            created_until: search items created until this date.
            updated_from: search items updated from this date forward.
            updated_until: search items updated until this date
            status: search items with this status id.
            assignee: search items assigned to this user (by account id).
            issue_type: search items with this type id.
            jql_query: a JQL expression to filter items.
            search_in_active_sprint: if `True` only work items that belong to the currently active sprint will be
            retrieved.
            fields: retrieve these fields for every item found.
            next_page_token: an optional token to retrieve the next page of results.
            offset: N/A
            limit: retrieve this max number of results per page.
            order_by: sort the items according to these criteria. This requirement needs to be placed at the end of
            the JQL query, otherwise the JQL will be invalid. Possible values are:
            - order by created asc
            - order by created desc
            - order by priority asc
            - order by priority desc
            - order by key asc
            - order by key desc

        Returns:
            A dictionary with the results.
        """
        jql: str = build_issue_search_jql(
            project_key=project_key,
            created_from=created_from,
            created_until=created_until,
            updated_from=updated_from,
            updated_until=updated_until,
            status=status,
            assignee=assignee,
            issue_type=issue_type,
            jql_query=jql_query,
            search_in_active_sprint=search_in_active_sprint,
            order_by=order_by,
        )
        payload: dict[str, Any] = {
            'jql': jql,
            'maxResults': limit or ISSUE_SEARCH_DEFAULT_MAX_RESULTS,
        }
        if fields:
            payload['fields'] = fields
        if next_page_token:
            payload['nextPageToken'] = next_page_token

        return await self._client.make_request(  # type:ignore[return-value]
            method=httpx.AsyncClient.post, url='search/jql', data=json.dumps(payload)
        )

    async def work_items_search_approximate_count(
        self,
        project_key: str | None = None,
        created_from: date | None = None,
        created_until: date | None = None,
        updated_from: date | None = None,
        status: int | None = None,
        assignee: str | None = None,
        issue_type: int | None = None,
        jql_query: str | None = None,
    ) -> dict:
        """Provides an estimated count of the issues that match the JQL. Recent updates might not be immediately visible
        in the returned output. This endpoint requires JQL to be bounded.

        See Also:
            https://developer.atlassian.com/cloud/jira/platform/rest/v3/api-group-issue-search/#api-rest-api-3-search-approximate-count-post

        Important: this is only available for the Jira cloud platform. For on-premises we need another way or to disable
        the feature.

        Args:
            project_key: search items that belong to the project with this (case-sensitive) key.
            created_from: search items created from this date forward.
            created_until: search items created until this date.
            updated_from: search items updated from this date forward.
            status: search items with this status id.
            assignee: search items assigned to this user (by account id).
            issue_type: search items with this type id.
            jql_query: a JQL expression to filter items.

        Returns:
            A dictionary with the estimated number of items that match the search criteria.
        """
        jql: str = build_issue_search_jql(
            project_key=project_key,
            created_from=created_from,
            created_until=created_until,
            updated_from=updated_from,
            status=status,
            assignee=assignee,
            issue_type=issue_type,
            jql_query=jql_query,
        )

        return await self._client.make_request(  # type:ignore[return-value]
            method=httpx.AsyncClient.post,
            url='search/approximate-count',
            data=json.dumps({'jql': jql}),
        )

    async def evaluate_expression(
        self, expression: str, issue_key: str = None, project_key: str = None
    ) -> dict:
        """Evaluates a JQL expression.

        See Also:
            https://developer.atlassian.com/cloud/jira/platform/rest/v3/api-group-jira-expressions/#api-rest-api-3-expression-evaluate-post

        Args:
            expression: a JQL expression.
            issue_key: a case-sensitive work item key.
            project_key: a case-sensitive project key.

        Returns:
            A dictionary with the result of the evaluation.
        """
        payload: dict[str, Any] = {'expression': expression}
        if issue_key:
            payload['issue'] = {'key': issue_key}
        if project_key:
            payload['project'] = {'key': project_key}
        return await self._client.make_request(  # type:ignore[return-value]
            method=httpx.AsyncClient.post,
            url='expression/evaluate',
            data=json.dumps(payload),
        )

    async def server_info(self) -> dict:
        """Retrieves information of the Jira server.

        See Also:
            https://developer.atlassian.com/cloud/jira/platform/rest/v3/api-group-server-info/#api-group-server-info

        Returns:
            A dictionary with the details.
        """
        return await self._client.make_request(method=httpx.AsyncClient.get, url='serverInfo')  # type:ignore[return-value]

    async def myself(self) -> dict:
        """Retrieves information of the Jira user connecting to the Jira server.

        See Also:
            https://developer.atlassian.com/cloud/jira/platform/rest/v3/api-group-myself/#api-rest-api-3-myself-get

        Returns:
            A dictionary with the details.
        """
        return await self._client.make_request(  # type:ignore[return-value]
            method=httpx.AsyncClient.get,
            url='myself',
            params={'expand': 'groups,applicationRoles'},
        )

    async def search_users(self, offset: int | None = None, limit: int | None = None) -> list[dict]:
        """Retrieves a list of all users, including active users, inactive users and previously deleted users that have
        an Atlassian account.

        See Also:
           https://developer.atlassian.com/cloud/jira/platform/rest/v3/api-group-users/#api-rest-api-3-users-search-get

        Args:
            offset: the index of the first item to return.
            limit: the maximum number of items to return (limited to 1000).

        Returns:
            A list of dictionaries with the details of the users.
        """
        params: dict[str, Any] = {}
        if offset is not None:
            params['startAt'] = offset
        if limit is not None:
            params['maxResults'] = limit
        return await self._client.make_request(  # type:ignore[return-value]
            method=httpx.AsyncClient.get, url='users/search', params=params
        )

    async def user_search(
        self,
        username: str | None = None,
        query: str | None = None,
        offset: int | None = None,
        limit: int | None = None,
    ) -> list[dict]:
        """Retrieves a list of active users that match the search string and property.

        See Also:
            https://developer.atlassian.com/cloud/jira/platform/rest/v3/api-group-user-search/#api-rest-api-3-user-search-get

        Args:
            username: the username to filter users.
            query: a query string that is matched against user attributes (`displayName`, and `emailAddress`) to
            find relevant users.
            offset: the index of the first item to return.
            limit: the maximum number of items to return (limited to 1000).

        Returns:
            A list of dictionaries with the details of the users.
        """
        params: dict[str, Any] = {}
        if offset is not None:
            params['startAt'] = offset
        if limit is not None:
            params['maxResults'] = limit
        if username is not None:
            params['username'] = username
        if query is not None:
            params['query'] = query
        return await self._client.make_request(  # type:ignore[return-value]
            method=httpx.AsyncClient.get, url='user/search', params=params
        )

    async def get_groups_in_bulk(
        self,
        offset: int | None = None,
        limit: int | None = None,
        groups_ids: list[str] | None = None,
        groups_names: list[str] | None = None,
    ) -> dict:
        """Retrieves a paginated list of groups.

        https://developer.atlassian.com/cloud/jira/platform/rest/v3/api-group-groups/#api-rest-api-3-group-bulk-get

        Args:
            offset: the index of the first item to return in a page of results (page offset).
            limit: the maximum number of items to return per page. The default is 50.
            groups_ids: a list of groups IDs to retrieve.
            groups_names: a list of groups names to retrieve.

        Returns:
            A dictionary with the results of the current page.
        """
        params: dict[str, Any] = {}
        if limit is not None:
            params['maxResults'] = limit
        if offset is not None:
            params['startAt'] = offset
        if groups_ids:
            params['groupId'] = ','.join(groups_ids)
        if groups_names:
            params['groupName'] = ','.join(groups_names)
        return await self._client.make_request(  # type:ignore[return-value]
            method=httpx.AsyncClient.get, url='group/bulk', params=params
        )

    async def get_users_in_group(
        self, group_id: str, offset: int | None = None, limit: int | None = None
    ) -> dict:
        """Retrieves a paginated list of all (active) users in a group.

        Note that users are ordered by username, however the username is not returned in the results due to privacy
        reasons.

        See Also:
            - https://developer.atlassian.com/cloud/jira/platform/rest/v3/api-group-groups/#api-rest-api-3-group-member-get
            - https://support.atlassian.com/user-management/docs/default-groups-and-permissions/

        Args:
            group_id: The ID of the group.
            offset: the index of the first item to return in a page of results (page offset).
            limit: the maximum number of items to return per page (number should be between 1 and 50).

        Returns:
            A dictionary with the details of the users.
        """
        params: dict[str, Any] = {
            'includeInactiveUsers': False,
        }
        if offset is not None:
            params['startAt'] = offset
        if limit is not None:
            params['maxResults'] = limit
        if group_id:
            params['groupId'] = group_id
        return await self._client.make_request(  # type:ignore[return-value]
            method=httpx.AsyncClient.get, url='group/member', params=params
        )

    async def add_comment(self, issue_id_or_key: str, message: str) -> dict:
        """Adds a comment to an issue.

        See Also:
            https://developer.atlassian.com/cloud/jira/platform/rest/v3/api-group-issue-comments/#api-rest-api-3-issue-issueidorkey-comment-post

        Args:
            issue_id_or_key: the case-sensitive key of the work item whose comment we want to retrieve.
            message: the message of the comment.

        Returns:
            A dictionary with the details of the comment.
        """
        payload = self._build_payload_to_add_comment(message)
        return await self._client.make_request(  # type:ignore[return-value]
            method=httpx.AsyncClient.post,
            url=f'issue/{issue_id_or_key}/comment',
            data=json.dumps(payload),
        )

    @staticmethod
    def _build_payload_to_add_comment(message: str) -> dict:
        return {
            'body': {
                'content': [{'content': [{'text': message, 'type': 'text'}], 'type': 'paragraph'}],
                'type': 'doc',
                'version': 1,
            }
        }

    async def get_comment(self, issue_id_or_key: str, comment_id: str) -> dict:
        """Retrieves the detail sof a comment.

        See Also:
        https://developer.atlassian.com/cloud/jira/platform/rest/v3/api-group-issue-comments/#api-rest-api-3-issue-issueidorkey-comment-id-get

        Args:
            issue_id_or_key: the case-sensitive key of the work item whose comment we want to retrieve.
            comment_id: the ID of the comment.

        Returns:
            A dictionary with the details of the comment.
        """
        return await self._client.make_request(  # type:ignore[return-value]
            method=httpx.AsyncClient.get,
            url=f'issue/{issue_id_or_key}/comment/{comment_id}',
        )

    async def get_comments(
        self, issue_id_or_key: str, offset: int | None = None, limit: int | None = None
    ) -> dict:
        """Retrieves the comments of a work item.

        See Also:
            https://developer.atlassian.com/cloud/jira/platform/rest/v3/api-group-issue-comments/#api-rest-api-3-issue-issueidorkey-comment-get

        Args:
            issue_id_or_key: the case-sensitive key of the work item whose comment we want to retrieve.
            offset: the index of the first item to return in a page of results (page offset).
            limit: the maximum number of items to return per page. The default is 50.

        Returns:
            A dictionary with the details of the comments.
        """
        params: dict[str, Any] = {'orderBy': '-created'}
        if limit is not None:
            params['maxResults'] = limit
        if offset is not None:
            params['startAt'] = offset
        return await self._client.make_request(  # type:ignore[return-value]
            method=httpx.AsyncClient.get,
            url=f'issue/{issue_id_or_key}/comment',
            params=params,
        )

    async def delete_comment(self, issue_id_or_key: str, comment_id: str) -> None:
        """Deletes a comment.

        See Also:
            https://developer.atlassian.com/cloud/jira/platform/rest/v3/api-group-issue-comments/#api-rest-api-3-issue-issueidorkey-comment-id-delete

        Args:
            issue_id_or_key: the case-sensitive key of the work item whose comment we want to delete.
            comment_id: the ID of the comment.

        Returns:
            Nothing if the comment is deleted; an exception otherwise.
        """
        await self._client.make_request(
            method=httpx.AsyncClient.delete,
            url=f'issue/{issue_id_or_key}/comment/{comment_id}',
        )
        return None

    async def issue_edit_metadata(self, issue_id_or_key: str) -> dict:
        """Retrieves the edit screen fields for an issue that are visible to and editable by the user.

        See Also:
            https://developer.atlassian.com/cloud/jira/platform/rest/v3/api-group-issues/#api-rest-api-3-issue-issueidorkey-editmeta-get

        Args:
            issue_id_or_key: the case-sensitive key of the work item.

        Returns:
            A dictionary with the metadata.
        """
        return await self._client.make_request(  # type:ignore[return-value]
            method=httpx.AsyncClient.get, url=f'issue/{issue_id_or_key}/editmeta'
        )

    async def update_issue(self, issue_id_or_key: str, payload: dict) -> dict:
        """Updates a work item.

        See Also:
            https://developer.atlassian.com/cloud/jira/platform/rest/v3/api-group-issues/#api-rest-api-3-issue-issueidorkey-put

        Args:
            issue_id_or_key: the case-sensitive key of the work item.
            payload: the fields and their values.

        Returns:
            A dictionary with the details of the work item after the update.
        """
        data = {'update': payload}
        return await self._client.make_request(  # type:ignore[return-value]
            method=httpx.AsyncClient.put,
            url=f'issue/{issue_id_or_key}',
            data=json.dumps(data),
            params={'returnIssue': True},
        )

    async def create_work_item(self, fields: dict) -> dict:
        """Creates a work item.

        The current version of this method does not implement support for setting the value of the environment field.
        If we want to change this then we would need to take care of the difference in the format of the
        environment field for API v2 (does nto support ADF) and v3 (supports ADF).

        See Also:
            https://developer.atlassian.com/cloud/jira/platform/rest/v3/api-group-issues/#api-rest-api-3-issue-post

        Args:
            fields: a dictionary with the fields and their values to create the item.

        Returns:
            A dictionary with the details of the new item.
        """
        payload = {'fields': fields}
        return await self._client.make_request(  # type:ignore[return-value]
            method=httpx.AsyncClient.post, url='issue', data=json.dumps(payload)
        )

    async def transitions(self, issue_id_or_key: str) -> dict:
        """Retrieves the applicable transitions for a work item.

        See Also:
            https://developer.atlassian.com/cloud/jira/platform/rest/v3/api-group-issues/#api-rest-api-3-issue-issueidorkey-transitions-get

        Args:
            issue_id_or_key: the case-sensitive key of the work item.

        Returns:
            A dictionary with the details of the transitions.
        """
        return await self._client.make_request(  # type:ignore[return-value]
            method=httpx.AsyncClient.get, url=f'issue/{issue_id_or_key}/transitions'
        )

    async def transition_issue(self, issue_id_or_key: str, transition_id: str) -> None:
        """Performs an issue transition.

        See Also:
            https://developer.atlassian.com/cloud/jira/platform/rest/v3/api-group-issues/#api-rest-api-3-issue-issueidorkey-transitions-post

        Args:
            issue_id_or_key: the case-sensitive key of the work item.
            transition_id: the ID of the status transition.

        Returns:
            Nothing.
        """
        payload = {'transition': transition_id}
        await self._client.make_request(
            method=httpx.AsyncClient.post,
            url=f'issue/{issue_id_or_key}/transitions',
            data=json.dumps(payload),
        )
        return None

    async def create_issue_link(
        self,
        left_issue_key: str,
        right_issue_key: str,
        link_type: str,
        link_type_id: str,
    ) -> None:
        """Creates a link between two issues. Use this operation to indicate a relationship between two issues and
        optionally add a comment to the "from" (outward) issue

        The current version of this method does not implement support for adding a comment in the link between the 2
        work items. If we want to change this then we would need to take care of the difference in the format of the
        comment field for API v2 (does nto support ADF) and v3 (supports ADF).

        See Also:
            https://developer.atlassian.com/cloud/jira/platform/rest/v3/api-group-issue-links/#api-rest-api-3-issuelink-post

        Args:
            left_issue_key: the case-sensitive key of the work item.
            right_issue_key: the case-sensitive key of the work item.
            link_type: the type of link.
            link_type_id: the ID of the type of link.

        Returns:
            Nothing.
        """
        payload = {
            'type': {
                'id': link_type_id,
            },
        }
        if link_type == 'inward':
            payload['inwardIssue'] = {'key': right_issue_key}
            payload['outwardIssue'] = {'key': left_issue_key}
        else:
            payload['inwardIssue'] = {'key': left_issue_key}
            payload['outwardIssue'] = {'key': right_issue_key}
        await self._client.make_request(
            method=httpx.AsyncClient.post,
            url='issueLink',
            data=json.dumps(payload),
        )
        return None

    async def issue_link_types(self) -> dict:
        """Retrieves a list of all issue link types.

        See Also:
            https://developer.atlassian.com/cloud/jira/platform/rest/v3/api-group-issue-link-types/#api-rest-api-3-issuelinktype-get

        Returns:
            A dictionary with the types of links between work items.
        """
        return await self._client.make_request(method=httpx.AsyncClient.get, url='issueLinkType')  # type:ignore[return-value]

    async def delete_issue_link(self, link_id: str) -> None:
        await self._client.make_request(method=httpx.AsyncClient.delete, url=f'issueLink/{link_id}')
        return None

    async def get_issue_create_meta(
        self, project_id_or_key: str, issue_type_id: str, offset: int = 0, limit: int | None = None
    ) -> dict:
        """Retrieves a page of field metadata for a specified project and type of issue id.

        See Also:
            https://developer.atlassian.com/cloud/jira/platform/rest/v3/api-group-issues/#api-rest-api-3-issue-createmeta-projectidorkey-issuetypes-issuetypeid-get

        Args:
            project_id_or_key: the case-sensitive key of the project.
            issue_type_id: the ID of a type of issue.
            offset: the index of the first item to return in a page of results (page offset).
            limit: the maximum number of items to return per page.

        Returns:
            A dictionary with the metadata to create work items of a given project and type.
        """
        params: dict[str, Any] = {}
        if offset is not None:
            params['startAt'] = offset
        if limit is not None:
            params['maxResults'] = limit
        return await self._client.make_request(  # type:ignore[return-value]
            method=httpx.AsyncClient.get,
            url=f'issue/createmeta/{project_id_or_key}/issuetypes/{issue_type_id}',
            params=params,
        )

    def add_attachment_to_issue(
        self, issue_id_or_key: str, filename, file_name: str, mime_type: str
    ) -> list[dict]:
        """Adds an attachment to an issue.

        See Also:
            https://developer.atlassian.com/cloud/jira/platform/rest/v3/api-group-issue-attachments/#api-rest-api-3-issue-issueidorkey-attachments-post

        Attachments are posted as multipart/form-data (RFC 1867).

        Args:
            issue_id_or_key: the case-sensitive key of the work item.
            filename: the full name of the file to upload.
            file_name: the name of the file to upload.
            mime_type: the MIME type of the file.

        Returns:
            A list of dictionaries with the results.
        """
        return self._sync_client.make_request(  # type:ignore[return-value]
            method=httpx.post,
            url=f'issue/{issue_id_or_key}/attachments',
            headers={'X-Atlassian-Token': 'no-check'},
            files={'file': (file_name, open(filename, 'rb'), mime_type)},
        )

    async def delete_attachment(self, attachment_id: str) -> None:
        """Deletes an attachment from an issue.

        See Also:
            https://developer.atlassian.com/cloud/jira/platform/rest/v3/api-group-issue-attachments/#api-rest-api-3-attachment-id-delete

        Args:
            attachment_id: The ID of the attachment.

        Returns:
            `None`; HTTP 204 if successful or an exception otherwise.
        """
        await self._client.make_request(
            method=httpx.AsyncClient.delete, url=f'attachment/{attachment_id}'
        )
        return None

    async def get_attachment(self, attachment_id: str) -> dict:
        """Retrieves an attachment (metadata).

        See Also:
            https://developer.atlassian.com/cloud/jira/platform/rest/v3/api-group-issue-attachments/#api-rest-api-3-attachment-id-get
            https://developer.atlassian.com/cloud/jira/platform/rest/v2/api-group-issue-attachments/#api-rest-api-2-attachment-id-get

        Args:
            attachment_id: the ID of the attachment.

        Returns:
            A dictionary with the metadata of the attachment.
        """
        return await self._client.make_request(
            method=httpx.AsyncClient.get, url=f'attachment/{attachment_id}'
        )

    async def get_attachment_content(self, attachment_id: str) -> Any:
        """Retrieves the contents of an attachment.

        See Also:
            https://developer.atlassian.com/cloud/jira/platform/rest/v3/api-group-issue-attachments/#api-rest-api-3-attachment-content-id-get
            https://developer.atlassian.com/cloud/jira/platform/rest/v2/api-group-issue-attachments/#api-rest-api-2-attachment-content-id-get

        Args:
            attachment_id: The ID of the attachment.

        Returns:
            A bytes representation of the attachment's content.
        """
        return await self._async_http_client.make_request(
            method=httpx.AsyncClient.get,
            url=f'attachment/content/{attachment_id}',
            follow_redirects=True,
        )

    async def get_issue_work_log(
        self,
        issue_id_or_key: str,
        offset: int | None = None,
        limit: int | None = None,
    ) -> dict:
        """Retrieves work logs for an issue (ordered by created time), starting from the oldest worklog or from the
        worklog started on or after a date and time.

        See Also:
            https://developer.atlassian.com/cloud/jira/platform/rest/v3/api-group-issue-worklogs/#api-rest-api-3-issue-issueidorkey-worklog-get

        Args:
            issue_id_or_key: the case-sensitive key of the work item.
            offset: the index of the first item to return in a page of results (page offset).
            limit: the maximum number of items to return per page. The default is 50.

        Returns:
            A dictionary with the worklog of the work item.
        """
        params = {}
        if offset is not None:
            params['startAt'] = offset
        if limit is not None:
            params['maxResults'] = limit
        return await self._client.make_request(  # type:ignore[return-value]
            method=httpx.AsyncClient.get,
            url=f'issue/{issue_id_or_key}/worklog',
            params=params,
        )


class JiraAPIv2(JiraAPI):
    """Implements methods to connect to the REST API v2 exposed by the Jira Cloud Platform.

    **API Docs**: https://developer.atlassian.com/cloud/jira/platform/rest/v2/intro/#about

    This class implements methods for connecting to Jira REST API v2.
    """

    API_PATH_PREFIX = '/rest/api/2/'

    @staticmethod
    def _build_payload_to_add_comment(message: str) -> dict:
        return {'body': message}


class JiraDataCenterAPI(JiraAPI):
    """Implements the API exposed by the Jira Data Center (aka. on-premises) platform.

    **API Docs**: https://developer.atlassian.com/server/jira/platform/rest/v11001/intro/#gettingstarted
    """

    # see: https://developer.atlassian.com/server/jira/platform/rest/v11001/intro/#structure
    API_PATH_PREFIX = '/rest/api/2/'

    async def search_projects(
        self,
        offset: int | None = None,
        limit: int | None = None,
        query: str | None = None,
        order_by: str | None = None,
        keys: list[str] = None,
    ) -> dict:
        """Retrieves all projects visible for the currently logged-in user, i.e. all the projects the user has either
        'Browse projects' or 'Administer projects' permission. If no user is logged in, it returns all projects that
        are visible for anonymous users.

        See Also:
            - https://developer.atlassian.com/server/jira/platform/rest/v11000/api-group-project/#api-api-2-project-get
            - https://docs.atlassian.com/software/jira/docs/api/REST/1000.1580.0/#api/2/project-getAllProjects

        Args:
            offset: N/A
            limit: N/A
            order_by: N/A
            keys: N/A
            query: N/A

        Returns:
            A dictionary with the details of the projects.
        """
        data = await self._client.make_request(method=httpx.AsyncClient.get, url='project')  # type:ignore[return-value]
        return {'values': data, 'isLast': True}

    async def search_issues(
        self,
        project_key: str | None = None,
        created_from: date | None = None,
        created_until: date | None = None,
        updated_from: date | None = None,
        updated_until: date | None = None,
        status: int | None = None,
        assignee: str | None = None,
        issue_type: int | None = None,
        jql_query: str | None = None,
        search_in_active_sprint: bool = False,
        fields: list[str] | None = None,
        next_page_token: str | None = None,
        offset: int | None = None,
        limit: int | None = None,
        order_by: WorkItemsSearchOrderBy | None = None,
    ) -> dict:
        """Searches for issues using JQL. Recent updates might not be immediately visible in the returned search
        results.

        See Also:
            - https://developer.atlassian.com/server/jira/platform/rest/v11001/api-group-search/#api-api-2-search-post
            - https://docs.atlassian.com/software/jira/docs/api/REST/1000.1580.0/#api/2/search-search

        Args:
            project_key: search items that belong to the project with this (case-sensitive) key.
            created_from: search items created from this date forward.
            created_until: search items created until this date.
            updated_from: search items updated from this date forward.
            updated_until: search items updated until this date
            status: search items with this status id.
            assignee: search items assigned to this user (by account id).
            issue_type: search items with this type id.
            jql_query: a JQL expression to filter items.
            search_in_active_sprint: if `True` only work items that belong to the currently active sprint will be
            retrieved.
            fields: retrieve these fields for every item found.
            next_page_token: N/A
            offset: the index of the first issue to return (0-based)
            limit: retrieve this max number of results per page.
            order_by: sort the items according to these criteria. This requirement needs to be placed at the end of
            the JQL query, otherwise the JQL will be invalid. Possible values are:
            - order by created asc
            - order by created desc
            - order by priority asc
            - order by priority desc
            - order by key asc
            - order by key desc

        Returns:
            A dictionary with the results.
        """
        jql: str = build_issue_search_jql(
            project_key=project_key,
            created_from=created_from,
            created_until=created_until,
            updated_from=updated_from,
            updated_until=updated_until,
            status=status,
            assignee=assignee,
            issue_type=issue_type,
            jql_query=jql_query,
            search_in_active_sprint=search_in_active_sprint,
            order_by=order_by,
        )
        payload: dict[str, Any] = {
            'jql': jql,
            'maxResults': limit or ISSUE_SEARCH_DEFAULT_MAX_RESULTS,
        }
        if fields:
            payload['fields'] = fields
        if offset:
            payload['startAt'] = offset

        return await self._client.make_request(  # type:ignore[return-value]
            method=httpx.AsyncClient.post, url='search', data=json.dumps(payload)
        )

    async def work_items_search_approximate_count(
        self,
        project_key: str | None = None,
        created_from: date | None = None,
        created_until: date | None = None,
        updated_from: date | None = None,
        status: int | None = None,
        assignee: str | None = None,
        issue_type: int | None = None,
        jql_query: str | None = None,
    ) -> dict:
        # not supported in Jira DC
        raise NotImplementedError('This feature is not implemented in Jira Data Center platform.')

    async def server_info(self) -> dict:
        """Retrieves information of the Jira server.

        See Also:
            - https://docs.atlassian.com/software/jira/docs/api/REST/1000.1580.0/#api/2/serverInfo-getServerInfo
            - https://developer.atlassian.com/server/jira/platform/rest/v11001/api-group-serverinfo/#api-api-2-serverinfo-get

        Returns:
            A dictionary with the details.
        """
        return await super().server_info()

    async def myself(self) -> dict:
        """Retrieves information of the Jira user connecting to the Jira server.

        See Also:
            - https://docs.atlassian.com/software/jira/docs/api/REST/1000.1580.0/#api/2/myself-getUser
            - https://developer.atlassian.com/server/jira/platform/rest/v11001/api-group-myself/#api-group-myself

        Returns:
            A dictionary with the details.
        """
        return await super().myself()

    async def user_search(
        self,
        username: str | None = None,
        query: str | None = None,
        offset: int | None = None,
        limit: int | None = None,
    ) -> list[dict]:
        """Retrieves a list of active users that match the search string and property.

        See Also:
            - https://docs.atlassian.com/software/jira/docs/api/REST/9.17.0/#api/2/user-findUsers
            -

        Args:
            username: A query string used to search username, name or e-mail address.
            query: N/A.
            offset: the index of the first item to return.
            limit: the maximum number of items to return (limited to 1000).

        Returns:
            A list of dictionaries with the details of the users.
        """
        return await super().user_search(username=query or username, offset=offset, limit=limit)

    async def user_assignable_multi_projects(
        self,
        project_keys: list[str] = None,
        query: str | None = None,
        offset: int | None = None,
        limit: int | None = None,
    ) -> list[dict]:
        """Retrieves the users who can be assigned issues in one or more projects.

        See Also:
            https://developer.atlassian.com/cloud/jira/platform/rest/v3/api-group-user-search/#api-rest-api-3-user-assignable-multiprojectsearch-get

        Args:
            project_keys: a list of project keys (case-sensitive). This parameter accepts a comma-separated list.
            offset: N/A
            limit: the maximum number of items to return per page. Default is `50`.
            query: expects a username.
            Required, unless `username` or `accountId` is specified.

        Returns:
            A list of dictionaries with the details of the users.
        """
        params: dict[str, Any] = {}
        if limit is not None:
            params['maxResults'] = limit
        if project_keys:
            params['projectKeys'] = ','.join(project_keys)
        if query:
            params['username'] = query
        return await self._client.make_request(  # type:ignore[return-value]
            method=httpx.AsyncClient.get,
            url='user/assignable/multiProjectSearch',
            params=params,
        )

<<<<<<< HEAD
    async def get_attachment(self, attachment_id: str) -> dict:
        """Retrieves an attachment (metadata).

        See Also:
            https://docs.atlassian.com/software/jira/docs/api/REST/1000.1580.0/#api/2/attachment-getAttachment
            https://developer.atlassian.com/server/jira/platform/rest/v11001/api-group-attachment/#api-api-2-attachment-id-get

        Args:
            attachment_id: the ID of the attachment.

        Returns:
            JSON representation of the attachment meta-data. The representation does not contain the
            attachment itself, but contains a URI that can be used to download the actual attached file.
        """
        return await super().get_attachment(attachment_id)

    async def get_attachment_content(self, attachment_id: str) -> Any:
        """Retrieves the contents of an attachment.

        See Also:
            https://docs.atlassian.com/software/jira/docs/api/REST/1000.1580.0/#api/2/attachment
            https://developer.atlassian.com/server/jira/platform/rest/v11001/api-group-attachment/#api-api-2-attachment-id-get

        Args:
            attachment_id: The ID of the attachment.

        Returns:
            A bytes representation of the attachment's content; or `None` if the attachment can not be downloaded.
        """
        attachment: dict
        if attachment := await self.get_attachment(attachment_id):
            if content := attachment.get('content'):
                await self._async_http_client.make_request(
                    method=httpx.AsyncClient.get,
                    url=content,
                    follow_redirects=True,
                )
        return None
=======
    @staticmethod
    def _build_payload_to_add_comment(message: str) -> dict:
        return {'body': message}
>>>>>>> f1320ff2
<|MERGE_RESOLUTION|>--- conflicted
+++ resolved
@@ -1321,7 +1321,6 @@
             params=params,
         )
 
-<<<<<<< HEAD
     async def get_attachment(self, attachment_id: str) -> dict:
         """Retrieves an attachment (metadata).
 
@@ -1360,8 +1359,7 @@
                     follow_redirects=True,
                 )
         return None
-=======
+      
     @staticmethod
     def _build_payload_to_add_comment(message: str) -> dict:
-        return {'body': message}
->>>>>>> f1320ff2
+        return {'body': message}