--- conflicted
+++ resolved
@@ -146,15 +146,13 @@
         if response is None:
             return
 
-<<<<<<< HEAD
         # clear the existing data
         self.clear(columns=True)
-=======
+
         maximum_summary_column_width = max(
             self.SMALLEST_MAXIMUM_WIDTH_FOR_SUMMARY_COLUMN,
             self.parent.container_size.width - 42,  # type:ignore[attr-defined]
         )
->>>>>>> a068754c
 
         # update next search tokens
         if response.next_page_token:
