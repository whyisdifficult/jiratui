--- conflicted
+++ resolved
@@ -45,12 +45,7 @@
         table = self.datatable_config_info
         table.add_columns(*['Property', 'Value'])
         rows = []
-<<<<<<< HEAD
         data = self._get_data()
-=======
-        data = CONFIGURATION.get().model_dump(exclude={'pre_defined_jql_expressions', 'ssl'})
-
->>>>>>> 4c59682e
         for key, value in data.items():
             rows.append(
                 (
