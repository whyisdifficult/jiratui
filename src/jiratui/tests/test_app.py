--- conflicted
+++ resolved
@@ -31,11 +31,8 @@
         log_file='',
         log_level='WARNING',
         theme='foo',
-<<<<<<< HEAD
-        ssl=None,
-=======
-        search_results_default_order=WorkItemsSearchOrderBy.CREATED_DESC,
->>>>>>> 77005bd3
+        ssl=None,
+        search_results_default_order=WorkItemsSearchOrderBy.CREATED_DESC,
     )
     app = JiraApp(config_mock)
     app.api = APIController(config_mock)
@@ -63,11 +60,8 @@
         log_file='',
         log_level='WARNING',
         theme='flexoki',
-<<<<<<< HEAD
-        ssl=None,
-=======
-        search_results_default_order=WorkItemsSearchOrderBy.CREATED_DESC,
->>>>>>> 77005bd3
+        ssl=None,
+        search_results_default_order=WorkItemsSearchOrderBy.CREATED_DESC,
     )
     app = JiraApp(config_mock, user_theme='monokai')
     app.api = APIController(config_mock)
@@ -95,11 +89,8 @@
         log_file='',
         log_level='WARNING',
         theme=None,
-<<<<<<< HEAD
-        ssl=None,
-=======
-        search_results_default_order=WorkItemsSearchOrderBy.CREATED_DESC,
->>>>>>> 77005bd3
+        ssl=None,
+        search_results_default_order=WorkItemsSearchOrderBy.CREATED_DESC,
     )
     app = JiraApp(config_mock, user_theme='monokai')
     app.api = APIController(config_mock)
@@ -127,11 +118,8 @@
         log_file='',
         log_level='WARNING',
         theme=None,
-<<<<<<< HEAD
-        ssl=None,
-=======
-        search_results_default_order=WorkItemsSearchOrderBy.CREATED_DESC,
->>>>>>> 77005bd3
+        ssl=None,
+        search_results_default_order=WorkItemsSearchOrderBy.CREATED_DESC,
     )
     app = JiraApp(config_mock)
     app.api = APIController(config_mock)
@@ -159,11 +147,8 @@
         log_file='',
         log_level='WARNING',
         theme='dracula',
-<<<<<<< HEAD
-        ssl=None,
-=======
-        search_results_default_order=WorkItemsSearchOrderBy.CREATED_DESC,
->>>>>>> 77005bd3
+        ssl=None,
+        search_results_default_order=WorkItemsSearchOrderBy.CREATED_DESC,
     )
     app = JiraApp(config_mock)
     app.api = APIController(config_mock)
