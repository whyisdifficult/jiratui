--- conflicted
+++ resolved
@@ -16,9 +16,9 @@
     ISSUE_SEARCH_DEFAULT_MAX_RESULTS,
 )
 from jiratui.files import get_config_file
-<<<<<<< HEAD
+
 from jiratui.models import BaseModel
-
+from jiratui.models import WorkItemsSearchOrderBy
 
 class SSLConfiguration(BaseModel):
     """Configuration for SSL CA bundles and client-side certificates."""
@@ -33,9 +33,6 @@
     """Path to the key file."""
     password: SecretStr = None
     """The password for the key file."""
-=======
-from jiratui.models import WorkItemsSearchOrderBy
->>>>>>> 77005bd3
 
 
 class ApplicationConfiguration(BaseSettings):
@@ -139,13 +136,11 @@
     search_results_page_filtering_minimum_term_length: int = 3
     """When search_results_page_filtering_enabled is True this value controls the minimum number of characters that the
     user needs to type in on order to filter results."""
-<<<<<<< HEAD
     ssl: SSLConfiguration | None = Field(default_factory=SSLConfiguration)
     """SSL configuration for client-side certificates and CA bundle."""
-=======
     search_results_default_order: WorkItemsSearchOrderBy = WorkItemsSearchOrderBy.CREATED_DESC
     """The default order for search results. Accepts values from WorkItemsSearchOrderBy enum: CREATED_ASC, CREATED_DESC, PRIORITY_ASC, PRIORITY_DESC, KEY_ASC, KEY_DESC."""
->>>>>>> 77005bd3
+
 
     model_config = SettingsConfigDict(
         extra='allow',
